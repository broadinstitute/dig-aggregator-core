--- conflicted
+++ resolved
@@ -1,17 +1,11 @@
 package org.broadinstitute.dig.aggregator.core
 
-<<<<<<< HEAD
 import cats._
 import cats.effect._
 import cats.implicits._
 
 import doobie._
 import doobie.implicits._
-=======
-import cats.effect.IO
->>>>>>> 0851fa0c
-
-import doobie.util.transactor.Transactor
 
 import org.json4s._
 import org.json4s.JsonDSL.WithBigDecimal._
@@ -35,11 +29,6 @@
    * Insert this dataset to the database.
    */
   def insert(xa: Transactor[IO]): IO[Int] = {
-<<<<<<< HEAD
-=======
-    import doobie.implicits._
-
->>>>>>> 0851fa0c
     val q = sql"""|INSERT INTO `datasets`
                   |  ( `app`
                   |  , `topic`
@@ -61,13 +50,42 @@
   }
 }
 
-<<<<<<< HEAD
 /**
  * Companion object for determining what datasets have been processed and
  * have yet to be processed.
  */
 object Dataset {
+  private implicit val formats: Formats = DefaultFormats
 
+  /**
+   * Parse a record from the `commits` topic into a Dataset that can be
+   * inserted into the database.
+   */
+  def fromRecord(app: String)(record: Consumer.Record): Dataset = {
+    require(record.topic == "commits", "Cannot create Dataset from topic `${record.topic}`")
+
+    val json = parse(record.value)
+
+    Dataset(
+      app = app,
+      topic = (json \ "topic").extract[String],
+      dataset = (json \ "dataset").extract[String],
+      commit = record.offset
+    )
+  }
+
+  /**
+   * Convert a `Commit` to a `Dataset`.
+   */
+  def fromCommit(app: String)(commit: Commit): Dataset = {
+    Dataset(
+      app = app,
+      topic = commit.topic,
+      dataset = commit.dataset,
+      commit = commit.commit
+    )
+  }
+  
   /**
    * Get all the datasets processed by a given app. This is how to find the set
    * of work for a processor to do when --reprocess-all is passed on the commend
@@ -110,37 +128,5 @@
                   |""".stripMargin.query[Dataset].to[Seq]
 
     q.transact(xa)
-=======
-object Dataset {
-  private implicit val formats: Formats = DefaultFormats
-
-  /**
-   * Parse a record from the `commits` topic into a Dataset that can be
-   * inserted into the database.
-   */
-  def fromRecord(app: String)(record: Consumer.Record): Dataset = {
-    require(record.topic == "commits", "Cannot create Dataset from topic `${record.topic}`")
-
-    val json = parse(record.value)
-
-    Dataset(
-      app = app,
-      topic = (json \ "topic").extract[String],
-      dataset = (json \ "dataset").extract[String],
-      commit = record.offset
-    )
-  }
-
-  /**
-   * Convert a `Commit` to a `Dataset`.
-   */
-  def fromCommit(app: String)(commit: Commit): Dataset = {
-    Dataset(
-      app = app,
-      topic = commit.topic,
-      dataset = commit.dataset,
-      commit = commit.commit
-    )
->>>>>>> 0851fa0c
   }
 }