package org.broadinstitute.dig.aggregator.core

import cats._
import cats.effect._
import cats.implicits._

import com.typesafe.scalalogging.LazyLogging

import doobie.util.transactor.Transactor

import scala.io.StdIn

/**
 * A Processor will consume records from a given topic and call a process
 * function to-be-implemented by a subclass.
 */
abstract class Processor(opts: Opts, val topic: String) extends LazyLogging {

  /**
   * Database transactor for loading state, etc.
   */
  protected val xa: Transactor[IO] = opts.config.mysql.newTransactor()

  /**
   * The Kafka topic consumer.
   */
  protected val consumer: Consumer = new Consumer(opts, topic)

  /**
   * Subclass responsibility.
   */
  def processRecords(records: Seq[Consumer.Record]): IO[_]

  /**
   * IO to load this consumer's state from the database.
   */
  def loadState: IO[State] = {
    State.load(xa, opts.appName, topic)
  }

  /**
   * IO to create the reset state for this consumer.
   */
  def resetState: IO[State] = {
    State.reset(xa, opts.appName, topic)
  }

  /**
   * Determine if the state is being reset (with --reset) or loaded from the
   * database and return the correct operation to execute.
   */
  def getState: IO[State] = {
    if (opts.reprocess()) {
      val warning = IO {
        logger.warn("The consumer state is being reset because either reset")
        logger.warn("flag was passed on the command line or the commits")
        logger.warn("database doesn't contain any partition offsets for this")
        logger.warn("application + topic.")
        logger.warn("")
        logger.warn("If this is the desired course of action, answer 'Y' at")
        logger.warn("the prompt; any other response will exit the program")
        logger.warn("before any damage is done.")
        logger.warn("")

        StdIn.readLine("[y/N]: ").equalsIgnoreCase("y")
      }

      // terminate the entire application if the user doesn't answer "Y"
      warning.flatMap { confirm =>
        if (confirm) resetState else IO.raiseError(new Exception("state reset canceled"))
      }
    } else {
      loadState
    }
  }

  /**
   * Create a new consumer and start consuming records from Kafka.
   */
  def run(): IO[Unit] = {
    for {
      state <- getState
      _     <- consumer.consume(state, processRecords)
    } yield ()
  }
}

/**
 * A specific Processor that processes commit records. Mostly just a helper
 * that parses a commit record before processing.
 */
abstract class CommitProcessor(opts: Opts, sourceTopic: Option[String])
    extends Processor(opts, "commits") {

  /**
   * Subclass resposibility.
   */
  def processCommits(commits: Seq[Commit]): IO[_]

  /**
   * Parse each record as a Commit and process the commits.
   */
  override def processRecords(records: Seq[Consumer.Record]): IO[_] = {
    val commits = records.map(Commit.fromRecord)

    // optionally filter commits by source topic
    val filteredCommits = sourceTopic match {
      case Some(topic) => commits.filter(_.topic == topic)
      case None        => commits
    }

    // process all the commit records
    processCommits(filteredCommits)
  }

  /**
   * Commit processors only ever care about the last commit offset and not
   * the offsets of the source topic.
   */
  override def resetState: IO[State] = {
    State.lastCommit(xa, opts.appName, sourceTopic)
  }
}

/**
 * A DatasetProcessor is a CommitProcessor that - for each dataset committed -
 * processes the dataset. This is processor is treated specially for 2 reasons:
 *
 *  1. The --reset flag means that existing datasets already committed to the
 *     database need to have their commits reprocessed.
 *
 *  2. After each dataset is processed, they need to be written to the database
 *     so that a future --reset won't (necessarily) reprocess them and so that
 *     there is a log of what processes have been run on which datasets for
 *     the end-user.
 *
 * The `topic` parameter is the source of the commit records to filter on. For
 * example: the "variants" topic. Any commit record not from this topic will
 * be ignored.
 */
abstract class DatasetProcessor(opts: Opts, sourceTopic: String)
    extends CommitProcessor(opts, Some(sourceTopic)) {

  /**
   * If --reprocess was passed on the command line, then farm out to the database
   * and query the commits table for a record of all datasets already committed
   * for this topic that need to be processed by this application.
   */
  val oldCommits: IO[Seq[Commit]] = {
<<<<<<< HEAD
    if (opts.reprocess()) {
      if (opts.reprocessAll()) {
        Commit.committedDatasets(xa, sourceTopic)
      } else {
        Commit.committedDatasets(xa, sourceTopic, opts.appName)
      }
    } else {
      IO.pure(Nil)
    }
=======
    if (opts.reprocess()) { 
      Commit.datasetCommits(xa, sourceTopic, opts.ignoreProcessedBy) 
    } else {
      IO.pure(Nil)
    }
  }

  /**
   * Subclass resposibility.
   */
  def processDatasets(datasets: Seq[Dataset]): IO[_]

  /**
   * Convert Commit objects to Dataset objects, process them, and then write
   * to the database that they have been processed successfully.
   */
  override def processCommits(commits: Seq[Commit]): IO[Unit] = {
    val datasets = commits.map(Dataset.fromCommit(opts.appName))

    for {
      _ <- processDatasets(datasets)
      _ <- datasets.map(_.insert(xa)).toList.sequence
    } yield ()
>>>>>>> 0851fa0c
  }

  /**
   * First process all the old commits, then start reading from Kafka.
   */
  override def run(): IO[Unit] = {
    /*
     * TODO: It would be much safer if assigning the partitions and getting the
     *       old commits were part of the same transaction. As it's coded now,
     *       it's possible for the commits table to be updated immediately
     *       after being queried, but immediately before the existing commits
     *       are fetched, meaning that the new commits will be processed, and
     *       then when the consumer begins those commits will be processed
     *       again.
     *
     *       This is a rare case to fix and technically shouldn't hurt anything
     *       but should be avoided if possible. There are two ways to solve it:
     *
     *       1. Get the state and commits in the same Transactor:
     *
     *          val transaction = for {
     *            stateQuery       <- consumer.assignPartitions()
     *            commitsQuery     <- Commit.datasets(sourceTopic)
     *          } yield (state, commits)
     *
     *          transaction.transact(xa)
     *
     *       2. Get the state and then use the state to modify the datasets
     *          query with a set of SQL fragments that limit the commit offset
     *          allowed:
     *
     *          for {
     *            state   <- consumer.assignPartitions()
     *            commits <- Commit.datasets(sourceTopic, state)
     *            _       <- ...
     *          } yield ()
     *
     *       Either of these solutions will require a decent amount of work.
     */

    for {
      state   <- getState
      commits <- oldCommits
      _       <- processCommits(commits)
      _       <- consumer.consume(state, processRecords)
    } yield ()
  }
}<|MERGE_RESOLUTION|>--- conflicted
+++ resolved
@@ -147,7 +147,6 @@
    * for this topic that need to be processed by this application.
    */
   val oldCommits: IO[Seq[Commit]] = {
-<<<<<<< HEAD
     if (opts.reprocess()) {
       if (opts.reprocessAll()) {
         Commit.committedDatasets(xa, sourceTopic)
@@ -157,12 +156,6 @@
     } else {
       IO.pure(Nil)
     }
-=======
-    if (opts.reprocess()) { 
-      Commit.datasetCommits(xa, sourceTopic, opts.ignoreProcessedBy) 
-    } else {
-      IO.pure(Nil)
-    }
   }
 
   /**
@@ -181,7 +174,6 @@
       _ <- processDatasets(datasets)
       _ <- datasets.map(_.insert(xa)).toList.sequence
     } yield ()
->>>>>>> 0851fa0c
   }
 
   /**
