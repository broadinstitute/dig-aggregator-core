--- conflicted
+++ resolved
@@ -119,7 +119,6 @@
   /**
    * Get all the datasets committed for a given topic.
    */
-<<<<<<< HEAD
   def committedDatasets(xa: Transactor[IO], topic: String): IO[Seq[Commit]] = {
     val q = sql"""|SELECT    `commit`,
                   |          `topic`,
@@ -164,34 +163,5 @@
                   |""".stripMargin.query[Commit].to[Seq]
 
     q.transact(xa)
-=======
-  def datasetCommits(xa: Transactor[IO], topic: String, ignoreProcessedBy: Option[String]): IO[Seq[Commit]] = {
-    val select = fr"""|SELECT   `commits`.`commit`,
-                      |`commits`.`topic`,
-                      |`commits`.`partition`,
-                      |`commits`.`offset`,
-                      |`commits`.`dataset`
-                      |FROM     `commits`""".stripMargin
-
-    def makeJoin(app: String) = fr"""|LEFT JOIN   `datasets`
-                                     |ON          `datasets`.`app` = $app
-                                     |AND         `datasets`.`topic` = `commits`.`topic`
-                                     |AND         `datasets`.`dataset` = `commits`.`dataset`
-                                     |AND         `datasets`.`commit` = `commits`.`commit`""".stripMargin
-
-    val whereCommitsTopic = fr"`commits`.`topic` = $topic"
-    def whereDatasetsApp  = fr"`datasets`.`app` IS NULL"
-
-    val orderBy = fr"ORDER BY `commits`.`commit`"
-
-    val (join, wheres) = ignoreProcessedBy match {
-      case None      => Fragment.empty -> Seq(whereCommitsTopic)
-      case Some(app) => makeJoin(app)  -> Seq(whereCommitsTopic, whereDatasetsApp)
-    }
-
-    val q = select ++ join ++ Fragments.whereAnd(wheres: _*) ++ orderBy
-
-    q.query[Commit].to[Seq].transact(xa)
->>>>>>> 0851fa0c
   }
 }